import {
  LanguageModelV2,
  LanguageModelV2CallWarning,
  LanguageModelV2Content,
  LanguageModelV2FinishReason,
  LanguageModelV2Source,
  LanguageModelV2StreamPart,
  LanguageModelV2Usage,
  SharedV2ProviderMetadata,
} from '@ai-sdk/provider';
import {
  FetchFunction,
  ParseResult,
  Resolvable,
  combineHeaders,
  createEventSourceResponseHandler,
  createJsonResponseHandler,
  parseProviderOptions,
  postJsonToApi,
  resolve,
} from '@ai-sdk/provider-utils';
import { z } from 'zod';
import { convertJSONSchemaToOpenAPISchema } from './convert-json-schema-to-openapi-schema';
import { convertToGoogleGenerativeAIMessages } from './convert-to-google-generative-ai-messages';
import { getModelPath } from './get-model-path';
import { googleFailedResponseHandler } from './google-error';
import { GoogleGenerativeAIContentPart } from './google-generative-ai-prompt';
import {
  GoogleGenerativeAIModelId,
  googleGenerativeAIProviderOptions,
} from './google-generative-ai-options';
import { prepareTools } from './google-prepare-tools';
import { mapGoogleGenerativeAIFinishReason } from './map-google-generative-ai-finish-reason';

type GoogleGenerativeAIConfig = {
  provider: string;
  baseURL: string;
  headers: Resolvable<Record<string, string | undefined>>;
  fetch?: FetchFunction;
  generateId: () => string;

  /**
   * The supported URLs for the model.
   */
  supportedUrls?: () => LanguageModelV2['supportedUrls'];
};

export class GoogleGenerativeAILanguageModel implements LanguageModelV2 {
  readonly specificationVersion = 'v2';

  readonly modelId: GoogleGenerativeAIModelId;

  private readonly config: GoogleGenerativeAIConfig;

  constructor(
    modelId: GoogleGenerativeAIModelId,
    config: GoogleGenerativeAIConfig,
  ) {
    this.modelId = modelId;
    this.config = config;
  }

  get provider(): string {
    return this.config.provider;
  }

  get supportedUrls() {
    return this.config.supportedUrls?.() ?? {};
  }

  private async getArgs({
    prompt,
    maxOutputTokens,
    temperature,
    topP,
    topK,
    frequencyPenalty,
    presencePenalty,
    stopSequences,
    responseFormat,
    seed,
    tools,
    toolChoice,
    providerOptions,
  }: Parameters<LanguageModelV2['doGenerate']>[0]) {
    const warnings: LanguageModelV2CallWarning[] = [];

    const googleOptions = await parseProviderOptions({
      provider: 'google',
      providerOptions,
      schema: googleGenerativeAIProviderOptions,
    });

    const { contents, systemInstruction } =
      convertToGoogleGenerativeAIMessages(prompt);

    const {
      tools: googleTools,
      toolConfig: googleToolConfig,
      toolWarnings,
    } = prepareTools({
      tools,
      toolChoice,
      useSearchGrounding: googleOptions?.useSearchGrounding ?? false,
      dynamicRetrievalConfig: googleOptions?.dynamicRetrievalConfig,
      modelId: this.modelId,
    });

    return {
      args: {
        generationConfig: {
          // standardized settings:
          maxOutputTokens,
          temperature,
          topK,
          topP,
          frequencyPenalty,
          presencePenalty,
          stopSequences,
          seed,

          // response format:
          responseMimeType:
            responseFormat?.type === 'json' ? 'application/json' : undefined,
          responseSchema:
            responseFormat?.type === 'json' &&
            responseFormat.schema != null &&
            // Google GenAI does not support all OpenAPI Schema features,
            // so this is needed as an escape hatch:
            // TODO convert into provider option
            (googleOptions?.structuredOutputs ?? true)
              ? convertJSONSchemaToOpenAPISchema(responseFormat.schema)
              : undefined,
          ...(googleOptions?.audioTimestamp && {
            audioTimestamp: googleOptions.audioTimestamp,
          }),

          responseLogprobs:
            googleOptions?.logprobs === true ||
            typeof googleOptions?.logprobs === 'number'
              ? true
              : undefined,

          logprobs:
            typeof googleOptions?.logprobs === 'boolean'
              ? undefined
              : googleOptions?.logprobs,

          // provider options:
          responseModalities: googleOptions?.responseModalities,
          thinkingConfig: googleOptions?.thinkingConfig,
        },
        contents,
        systemInstruction,
        safetySettings: googleOptions?.safetySettings,
        tools: googleTools,
        toolConfig: googleToolConfig,
        cachedContent: googleOptions?.cachedContent,
      },
      warnings: [...warnings, ...toolWarnings],
    };
  }

  async doGenerate(
    options: Parameters<LanguageModelV2['doGenerate']>[0],
  ): Promise<Awaited<ReturnType<LanguageModelV2['doGenerate']>>> {
    const { args, warnings } = await this.getArgs(options);
    const body = JSON.stringify(args);

    const mergedHeaders = combineHeaders(
      await resolve(this.config.headers),
      options.headers,
    );

    const {
      responseHeaders,
      value: response,
      rawValue: rawResponse,
    } = await postJsonToApi({
      url: `${this.config.baseURL}/${getModelPath(
        this.modelId,
      )}:generateContent`,
      headers: mergedHeaders,
      body: args,
      failedResponseHandler: googleFailedResponseHandler,
      successfulResponseHandler: createJsonResponseHandler(responseSchema),
      abortSignal: options.abortSignal,
      fetch: this.config.fetch,
    });

    const candidate = response.candidates[0];
    const content: Array<LanguageModelV2Content> = [];

    // map ordered parts to content:
    const parts =
      candidate.content == null ||
      typeof candidate.content !== 'object' ||
      !('parts' in candidate.content)
        ? []
        : (candidate.content.parts ?? []);

    for (const part of parts) {
      if ('text' in part && part.text.length > 0) {
        content.push({ type: 'text', text: part.text });
      } else if ('functionCall' in part) {
        content.push({
          type: 'tool-call' as const,
          toolCallType: 'function' as const,
          toolCallId: this.config.generateId(),
          toolName: part.functionCall.name,
          args: JSON.stringify(part.functionCall.args),
        });
      } else if ('inlineData' in part) {
        content.push({
          type: 'file' as const,
          data: part.inlineData.data,
          mediaType: part.inlineData.mimeType,
        });
      }
    }

    // sources
    const sources =
      extractSources({
        groundingMetadata: candidate.groundingMetadata,
        generateId: this.config.generateId,
      }) ?? [];
    for (const source of sources) {
      content.push(source);
    }

    const usageMetadata = response.usageMetadata;

    return {
      content,
      finishReason: mapGoogleGenerativeAIFinishReason({
        finishReason: candidate.finishReason,
        hasToolCalls: content.some(part => part.type === 'tool-call'),
      }),
      usage: {
        inputTokens: usageMetadata?.promptTokenCount ?? undefined,
        outputTokens: usageMetadata?.candidatesTokenCount ?? undefined,
        totalTokens: usageMetadata?.totalTokenCount ?? undefined,
        reasoningTokens: usageMetadata?.thoughtsTokenCount ?? undefined,
        cachedInputTokens: usageMetadata?.cachedContentTokenCount ?? undefined,
      },
      warnings,
      providerMetadata: {
        google: {
          groundingMetadata: candidate.groundingMetadata ?? null,
          safetyRatings: candidate.safetyRatings ?? null,
          avgLogprobs: candidate.avgLogprobs ?? null,
          logprobs: candidate.logprobsResult ?? null,
        },
      },
      request: { body },
      response: {
        // TODO timestamp, model id, id
        headers: responseHeaders,
        body: rawResponse,
      },
    };
  }

  async doStream(
    options: Parameters<LanguageModelV2['doStream']>[0],
  ): Promise<Awaited<ReturnType<LanguageModelV2['doStream']>>> {
    const { args, warnings } = await this.getArgs(options);

    const body = JSON.stringify(args);
    const headers = combineHeaders(
      await resolve(this.config.headers),
      options.headers,
    );

    const { responseHeaders, value: response } = await postJsonToApi({
      url: `${this.config.baseURL}/${getModelPath(
        this.modelId,
      )}:streamGenerateContent?alt=sse`,
      headers,
      body: args,
      failedResponseHandler: googleFailedResponseHandler,
      successfulResponseHandler: createEventSourceResponseHandler(chunkSchema),
      abortSignal: options.abortSignal,
      fetch: this.config.fetch,
    });

    let finishReason: LanguageModelV2FinishReason = 'unknown';
    const usage: LanguageModelV2Usage = {
      inputTokens: undefined,
      outputTokens: undefined,
      totalTokens: undefined,
    };
    let providerMetadata: SharedV2ProviderMetadata | undefined = undefined;

    const generateId = this.config.generateId;
    let hasToolCalls = false;

    return {
      stream: response.pipeThrough(
        new TransformStream<
          ParseResult<z.infer<typeof chunkSchema>>,
          LanguageModelV2StreamPart
        >({
          start(controller) {
            controller.enqueue({ type: 'stream-start', warnings });
          },

          transform(chunk, controller) {
            if (!chunk.success) {
              controller.enqueue({ type: 'error', error: chunk.error });
              return;
            }

            const value = chunk.value;

            const usageMetadata = value.usageMetadata;

            if (usageMetadata != null) {
              usage.inputTokens = usageMetadata.promptTokenCount ?? undefined;
              usage.outputTokens =
                usageMetadata.candidatesTokenCount ?? undefined;
              usage.totalTokens = usageMetadata.totalTokenCount ?? undefined;
              usage.reasoningTokens =
                usageMetadata.thoughtsTokenCount ?? undefined;
              usage.cachedInputTokens =
                usageMetadata.cachedContentTokenCount ?? undefined;
            }

            const candidate = value.candidates?.[0];

            // sometimes the API returns an empty candidates array
            if (candidate == null) {
              return;
            }

            const content = candidate.content;

            // Process tool call's parts before determining finishReason to ensure hasToolCalls is properly set
            if (content != null) {
              const deltaText = getTextFromParts(content.parts);
              if (deltaText != null) {
                controller.enqueue(deltaText);
              }

              const inlineDataParts = getInlineDataParts(content.parts);
              if (inlineDataParts != null) {
                for (const part of inlineDataParts) {
                  controller.enqueue({
                    type: 'file',
                    mediaType: part.inlineData.mimeType,
                    data: part.inlineData.data,
                  });
                }
              }

              const toolCallDeltas = getToolCallsFromParts({
                parts: content.parts,
                generateId,
              });

              if (toolCallDeltas != null) {
                for (const toolCall of toolCallDeltas) {
                  controller.enqueue({
                    type: 'tool-call-delta',
                    toolCallType: 'function',
                    toolCallId: toolCall.toolCallId,
                    toolName: toolCall.toolName,
                    argsTextDelta: toolCall.args,
                  });

                  controller.enqueue({
                    type: 'tool-call',
                    toolCallType: 'function',
                    toolCallId: toolCall.toolCallId,
                    toolName: toolCall.toolName,
                    args: toolCall.args,
                  });

                  hasToolCalls = true;
                }
              }
            }

            if (candidate.finishReason != null) {
              finishReason = mapGoogleGenerativeAIFinishReason({
                finishReason: candidate.finishReason,
                hasToolCalls,
              });

              const sources =
                extractSources({
                  groundingMetadata: candidate.groundingMetadata,
                  generateId,
                }) ?? [];

              for (const source of sources) {
                controller.enqueue(source);
              }

              providerMetadata = {
                google: {
                  groundingMetadata: candidate.groundingMetadata ?? null,
                  safetyRatings: candidate.safetyRatings ?? null,
                  avgLogprobs: candidate.avgLogprobs ?? null,
                  logprobs: candidate.logprobsResult ?? null,
                },
              };
            }
          },

          flush(controller) {
            controller.enqueue({
              type: 'finish',
              finishReason,
              usage,
              providerMetadata,
            });
          },
        }),
      ),
      response: { headers: responseHeaders },
      request: { body },
    };
  }
}

function getToolCallsFromParts({
  parts,
  generateId,
}: {
  parts: z.infer<typeof contentSchema>['parts'];
  generateId: () => string;
}) {
  const functionCallParts = parts?.filter(
    part => 'functionCall' in part,
  ) as Array<
    GoogleGenerativeAIContentPart & {
      functionCall: { name: string; args: unknown };
    }
  >;

  return functionCallParts == null || functionCallParts.length === 0
    ? undefined
    : functionCallParts.map(part => ({
        type: 'tool-call' as const,
        toolCallType: 'function' as const,
        toolCallId: generateId(),
        toolName: part.functionCall.name,
        args: JSON.stringify(part.functionCall.args),
      }));
}

function getTextFromParts(parts: z.infer<typeof contentSchema>['parts']) {
  const textParts = parts?.filter(part => 'text' in part) as Array<
    GoogleGenerativeAIContentPart & { text: string }
  >;

  return textParts == null || textParts.length === 0
    ? undefined
    : {
        type: 'text' as const,
        text: textParts.map(part => part.text).join(''),
      };
}

function getInlineDataParts(parts: z.infer<typeof contentSchema>['parts']) {
  return parts?.filter(
    (
      part,
    ): part is {
      inlineData: { mimeType: string; data: string };
    } => 'inlineData' in part,
  );
}

function extractSources({
  groundingMetadata,
  generateId,
}: {
  groundingMetadata: z.infer<typeof groundingMetadataSchema> | undefined | null;
  generateId: () => string;
}): undefined | LanguageModelV2Source[] {
  return groundingMetadata?.groundingChunks
    ?.filter(
      (
        chunk,
      ): chunk is z.infer<typeof groundingChunkSchema> & {
        web: { uri: string; title?: string };
      } => chunk.web != null,
    )
    .map(chunk => ({
      type: 'source',
      sourceType: 'url',
      id: generateId(),
      url: chunk.web.uri,
      title: chunk.web.title,
    }));
}

const contentSchema = z.object({
  role: z.string(),
  parts: z
    .array(
      z.union([
        z.object({
          text: z.string(),
        }),
        z.object({
          functionCall: z.object({
            name: z.string(),
            args: z.unknown(),
          }),
        }),
        z.object({
          inlineData: z.object({
            mimeType: z.string(),
            data: z.string(),
          }),
        }),
      ]),
    )
    .nullish(),
});

// https://ai.google.dev/gemini-api/docs/grounding
// https://cloud.google.com/vertex-ai/generative-ai/docs/multimodal/ground-gemini#ground-to-search
const groundingChunkSchema = z.object({
  web: z.object({ uri: z.string(), title: z.string() }).nullish(),
  retrievedContext: z.object({ uri: z.string(), title: z.string() }).nullish(),
});

export const groundingMetadataSchema = z.object({
  webSearchQueries: z.array(z.string()).nullish(),
  retrievalQueries: z.array(z.string()).nullish(),
  searchEntryPoint: z.object({ renderedContent: z.string() }).nullish(),
  groundingChunks: z.array(groundingChunkSchema).nullish(),
  groundingSupports: z
    .array(
      z.object({
        segment: z.object({
          startIndex: z.number().nullish(),
          endIndex: z.number().nullish(),
          text: z.string().nullish(),
        }),
        segment_text: z.string().nullish(),
        groundingChunkIndices: z.array(z.number()).nullish(),
        supportChunkIndices: z.array(z.number()).nullish(),
        confidenceScores: z.array(z.number()).nullish(),
        confidenceScore: z.array(z.number()).nullish(),
      }),
    )
    .nullish(),
  retrievalMetadata: z
    .union([
      z.object({
        webDynamicRetrievalScore: z.number(),
      }),
      z.object({}),
    ])
    .nullish(),
});

// https://cloud.google.com/vertex-ai/generative-ai/docs/multimodal/configure-safety-filters
export const safetyRatingSchema = z.object({
  category: z.string(),
  probability: z.string(),
  probabilityScore: z.number().nullish(),
  severity: z.string().nullish(),
  severityScore: z.number().nullish(),
  blocked: z.boolean().nullish(),
});

<<<<<<< HEAD
const logprobSchema = z.object({
  token: z.string(),
  logProbability: z.number(),
});

const logprobsResultSchema = z.object({
  topCandidates: z
    .array(
      z.object({
        candidates: z.array(logprobSchema),
      }),
    )
    .nullish(),
  chosenCandidates: z.array(logprobSchema),
=======
const usageSchema = z.object({
  cachedContentTokenCount: z.number().nullish(),
  thoughtsTokenCount: z.number().nullish(),
  promptTokenCount: z.number().nullish(),
  candidatesTokenCount: z.number().nullish(),
  totalTokenCount: z.number().nullish(),
>>>>>>> e244a786
});

const responseSchema = z.object({
  candidates: z.array(
    z.object({
      content: contentSchema.nullish().or(z.object({}).strict()),
      finishReason: z.string().nullish(),
      safetyRatings: z.array(safetyRatingSchema).nullish(),
      groundingMetadata: groundingMetadataSchema.nullish(),
      avgLogprobs: z.number().nullish(),
      logprobsResult: logprobsResultSchema.nullish(),
    }),
  ),
  usageMetadata: usageSchema.nullish(),
});

// limited version of the schema, focussed on what is needed for the implementation
// this approach limits breakages when the API changes and increases efficiency
const chunkSchema = z.object({
  candidates: z
    .array(
      z.object({
        content: contentSchema.nullish(),
        finishReason: z.string().nullish(),
        safetyRatings: z.array(safetyRatingSchema).nullish(),
        groundingMetadata: groundingMetadataSchema.nullish(),
        avgLogprobs: z.number().nullish(),
        logprobsResult: logprobsResultSchema.nullish(),
      }),
    )
    .nullish(),
  usageMetadata: usageSchema.nullish(),
});<|MERGE_RESOLUTION|>--- conflicted
+++ resolved
@@ -571,7 +571,6 @@
   blocked: z.boolean().nullish(),
 });
 
-<<<<<<< HEAD
 const logprobSchema = z.object({
   token: z.string(),
   logProbability: z.number(),
@@ -586,14 +585,14 @@
     )
     .nullish(),
   chosenCandidates: z.array(logprobSchema),
-=======
+});
+
 const usageSchema = z.object({
   cachedContentTokenCount: z.number().nullish(),
   thoughtsTokenCount: z.number().nullish(),
   promptTokenCount: z.number().nullish(),
   candidatesTokenCount: z.number().nullish(),
   totalTokenCount: z.number().nullish(),
->>>>>>> e244a786
 });
 
 const responseSchema = z.object({
