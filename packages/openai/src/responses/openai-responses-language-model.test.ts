--- conflicted
+++ resolved
@@ -3388,94 +3388,6 @@
           ],
         };
 
-<<<<<<< HEAD
-        const { stream } = await createModel('o3-2025-04-16').doStream({
-          prompt: TEST_PROMPT,
-        });
-
-        const result = await convertReadableStreamToArray(stream);
-        expect(result).toMatchInlineSnapshot(`
-        [
-          {
-            "type": "stream-start",
-            "warnings": [],
-          },
-          {
-            "id": "resp_test",
-            "modelId": "o3-2025-04-16",
-            "timestamp": 2025-03-10T18:10:55.000Z,
-            "type": "response-metadata",
-          },
-          {
-            "id": "ws_test",
-            "providerExecuted": true,
-            "toolName": "web_search",
-            "type": "tool-input-start",
-          },
-          {
-            "id": "ws_test",
-            "type": "tool-input-end",
-          },
-          {
-            "input": "{"action":{"type":"search","query":"Vercel AI SDK next version features"}}",
-            "providerExecuted": true,
-            "toolCallId": "ws_test",
-            "toolName": "web_search",
-            "type": "tool-call",
-          },
-          {
-            "providerExecuted": true,
-            "result": {
-              "sources": undefined,
-              "status": "completed",
-            },
-            "toolCallId": "ws_test",
-            "toolName": "web_search",
-            "type": "tool-result",
-          },
-          {
-            "id": "msg_test",
-            "providerMetadata": {
-              "openai": {
-                "itemId": "msg_test",
-              },
-            },
-            "type": "text-start",
-          },
-          {
-            "delta": "Based on the search results, here are the upcoming features.",
-            "id": "msg_test",
-            "type": "text-delta",
-          },
-          {
-            "id": "msg_test",
-            "type": "text-end",
-          },
-          {
-            "finishReason": "stop",
-            "providerMetadata": {
-              "openai": {
-                "responseId": "resp_test",
-              },
-            },
-            "type": "finish",
-            "usage": {
-              "cachedInputTokens": 0,
-              "inputTokens": 50,
-              "outputTokens": 25,
-              "reasoningTokens": 0,
-              "totalTokens": 75,
-            },
-          },
-        ]
-      `);
-      });
-
-      it('should stream web search results (sources, tool calls, tool results)', async () => {
-        prepareChunksFixtureResponse('openai-web-search-tool');
-
-=======
->>>>>>> f0071177
         const { stream } = await createModel('gpt-5-nano').doStream({
           tools: [
             {
@@ -3488,443 +3400,7 @@
           prompt: TEST_PROMPT,
         });
 
-<<<<<<< HEAD
-        expect(await convertReadableStreamToArray(stream))
-          .toMatchInlineSnapshot(`
-            [
-              {
-                "type": "stream-start",
-                "warnings": [],
-              },
-              {
-                "id": "resp_68c187cc09508192aa225af9734e2ed905ca09a4773fcd25",
-                "modelId": "gpt-5-nano-2025-08-07",
-                "timestamp": 2025-09-10T14:14:36.000Z,
-                "type": "response-metadata",
-              },
-              {
-                "id": "rs_68c187cc87a88192b58352081364836c05ca09a4773fcd25:0",
-                "providerMetadata": {
-                  "openai": {
-                    "itemId": "rs_68c187cc87a88192b58352081364836c05ca09a4773fcd25",
-                    "reasoningEncryptedContent": null,
-                  },
-                },
-                "type": "reasoning-start",
-              },
-              {
-                "id": "rs_68c187cc87a88192b58352081364836c05ca09a4773fcd25:0",
-                "providerMetadata": {
-                  "openai": {
-                    "itemId": "rs_68c187cc87a88192b58352081364836c05ca09a4773fcd25",
-                    "reasoningEncryptedContent": null,
-                  },
-                },
-                "type": "reasoning-end",
-              },
-              {
-                "id": "ws_68c187d0973881928c78c79e50ae028805ca09a4773fcd25",
-                "providerExecuted": true,
-                "toolName": "web_search",
-                "type": "tool-input-start",
-              },
-              {
-                "id": "ws_68c187d0973881928c78c79e50ae028805ca09a4773fcd25",
-                "type": "tool-input-end",
-              },
-              {
-                "input": "{"action":{"type":"search","query":"Berlin news today"}}",
-                "providerExecuted": true,
-                "toolCallId": "ws_68c187d0973881928c78c79e50ae028805ca09a4773fcd25",
-                "toolName": "web_search",
-                "type": "tool-call",
-              },
-              {
-                "providerExecuted": true,
-                "result": {
-                  "sources": [
-                    {
-                      "type": "url",
-                      "url": "https://www.reuters.com/world/europe/berlin-postpones-decision-military-engagement-regarding-ukraine-2025-09-04/",
-                    },
-                    {
-                      "type": "url",
-                      "url": "https://www.wallpaper.com/art/exhibitions-shows/berlin-art-week-2025",
-                    },
-                    {
-                      "type": "url",
-                      "url": "https://en.wikipedia.org/wiki/75th_Berlin_International_Film_Festival",
-                    },
-                    {
-                      "type": "url",
-                      "url": "https://apnews.com/article/ecf774eea5cdc7cbf88adf3887102d9b",
-                    },
-                    {
-                      "type": "url",
-                      "url": "https://apnews.com/article/1710be90a0e733d016e32db4d8353e1c",
-                    },
-                    {
-                      "type": "url",
-                      "url": "https://en.wikipedia.org/wiki/Rave_The_Planet_Parade",
-                    },
-                    {
-                      "type": "url",
-                      "url": "https://en.wikipedia.org/wiki/2025_DFB-Pokal_final",
-                    },
-                    {
-                      "type": "url",
-                      "url": "https://en.wikipedia.org/wiki/2025_Berlin_Tennis_Open",
-                    },
-                    {
-                      "type": "url",
-                      "url": "https://en.wikipedia.org/wiki/Parkb%C3%BChne_Wuhlheide",
-                    },
-                    {
-                      "type": "url",
-                      "url": "https://en.wikipedia.org/wiki/2025_Berlin_Tennis_Open_%E2%80%93_Singles",
-                    },
-                    {
-                      "type": "url",
-                      "url": "https://www.visitberlin.de/en/berlin-2025-the-main-events",
-                    },
-                    {
-                      "type": "url",
-                      "url": "https://helloberl.in/berlin-events-feb-27-march-2nd-2025/",
-                    },
-                  ],
-                  "status": "completed",
-                },
-                "toolCallId": "ws_68c187d0973881928c78c79e50ae028805ca09a4773fcd25",
-                "toolName": "web_search",
-                "type": "tool-result",
-              },
-              {
-                "id": "rs_68c187d2484881929a3908a9ad4e745f05ca09a4773fcd25:0",
-                "providerMetadata": {
-                  "openai": {
-                    "itemId": "rs_68c187d2484881929a3908a9ad4e745f05ca09a4773fcd25",
-                    "reasoningEncryptedContent": null,
-                  },
-                },
-                "type": "reasoning-start",
-              },
-              {
-                "id": "rs_68c187d2484881929a3908a9ad4e745f05ca09a4773fcd25:0",
-                "providerMetadata": {
-                  "openai": {
-                    "itemId": "rs_68c187d2484881929a3908a9ad4e745f05ca09a4773fcd25",
-                    "reasoningEncryptedContent": null,
-                  },
-                },
-                "type": "reasoning-end",
-              },
-              {
-                "id": "ws_68c187d3954881929c1d6d96c46e4fef05ca09a4773fcd25",
-                "providerExecuted": true,
-                "toolName": "web_search",
-                "type": "tool-input-start",
-              },
-              {
-                "id": "ws_68c187d3954881929c1d6d96c46e4fef05ca09a4773fcd25",
-                "type": "tool-input-end",
-              },
-              {
-                "input": "{"action":{"type":"search"}}",
-                "providerExecuted": true,
-                "toolCallId": "ws_68c187d3954881929c1d6d96c46e4fef05ca09a4773fcd25",
-                "toolName": "web_search",
-                "type": "tool-call",
-              },
-              {
-                "providerExecuted": true,
-                "result": {
-                  "sources": [
-                    {
-                      "type": "url",
-                      "url": "https://www.reuters.com/world/europe/berlin-postpones-decision-military-engagement-regarding-ukraine-2025-09-04/",
-                    },
-                  ],
-                  "status": "completed",
-                },
-                "toolCallId": "ws_68c187d3954881929c1d6d96c46e4fef05ca09a4773fcd25",
-                "toolName": "web_search",
-                "type": "tool-result",
-              },
-              {
-                "id": "rs_68c187d42c0481929f8e156e064bd0a105ca09a4773fcd25:0",
-                "providerMetadata": {
-                  "openai": {
-                    "itemId": "rs_68c187d42c0481929f8e156e064bd0a105ca09a4773fcd25",
-                    "reasoningEncryptedContent": null,
-                  },
-                },
-                "type": "reasoning-start",
-              },
-              {
-                "id": "rs_68c187d42c0481929f8e156e064bd0a105ca09a4773fcd25:0",
-                "providerMetadata": {
-                  "openai": {
-                    "itemId": "rs_68c187d42c0481929f8e156e064bd0a105ca09a4773fcd25",
-                    "reasoningEncryptedContent": null,
-                  },
-                },
-                "type": "reasoning-end",
-              },
-              {
-                "id": "ws_68c187d4dd548192ab8473f8c95a4d8d05ca09a4773fcd25",
-                "providerExecuted": true,
-                "toolName": "web_search",
-                "type": "tool-input-start",
-              },
-              {
-                "id": "ws_68c187d4dd548192ab8473f8c95a4d8d05ca09a4773fcd25",
-                "type": "tool-input-end",
-              },
-              {
-                "input": "{"action":{"type":"search"}}",
-                "providerExecuted": true,
-                "toolCallId": "ws_68c187d4dd548192ab8473f8c95a4d8d05ca09a4773fcd25",
-                "toolName": "web_search",
-                "type": "tool-call",
-              },
-              {
-                "providerExecuted": true,
-                "result": {
-                  "sources": [
-                    {
-                      "type": "url",
-                      "url": "https://www.wallpaper.com/art/exhibitions-shows/berlin-art-week-2025",
-                    },
-                  ],
-                  "status": "completed",
-                },
-                "toolCallId": "ws_68c187d4dd548192ab8473f8c95a4d8d05ca09a4773fcd25",
-                "toolName": "web_search",
-                "type": "tool-result",
-              },
-              {
-                "id": "rs_68c187d592f481929b10ff6121241b1d05ca09a4773fcd25:0",
-                "providerMetadata": {
-                  "openai": {
-                    "itemId": "rs_68c187d592f481929b10ff6121241b1d05ca09a4773fcd25",
-                    "reasoningEncryptedContent": null,
-                  },
-                },
-                "type": "reasoning-start",
-              },
-              {
-                "id": "rs_68c187d592f481929b10ff6121241b1d05ca09a4773fcd25:0",
-                "providerMetadata": {
-                  "openai": {
-                    "itemId": "rs_68c187d592f481929b10ff6121241b1d05ca09a4773fcd25",
-                    "reasoningEncryptedContent": null,
-                  },
-                },
-                "type": "reasoning-end",
-              },
-              {
-                "id": "ws_68c187d70ba88192aad48510cff1b4c905ca09a4773fcd25",
-                "providerExecuted": true,
-                "toolName": "web_search",
-                "type": "tool-input-start",
-              },
-              {
-                "id": "ws_68c187d70ba88192aad48510cff1b4c905ca09a4773fcd25",
-                "type": "tool-input-end",
-              },
-              {
-                "input": "{"action":{"type":"search"}}",
-                "providerExecuted": true,
-                "toolCallId": "ws_68c187d70ba88192aad48510cff1b4c905ca09a4773fcd25",
-                "toolName": "web_search",
-                "type": "tool-call",
-              },
-              {
-                "providerExecuted": true,
-                "result": {
-                  "sources": [
-                    {
-                      "type": "url",
-                      "url": "https://www.visitberlin.de/en/berlin-2025-the-main-events",
-                    },
-                  ],
-                  "status": "completed",
-                },
-                "toolCallId": "ws_68c187d70ba88192aad48510cff1b4c905ca09a4773fcd25",
-                "toolName": "web_search",
-                "type": "tool-result",
-              },
-              {
-                "id": "rs_68c187d87fb481929fc9d6593d88c3dd05ca09a4773fcd25:0",
-                "providerMetadata": {
-                  "openai": {
-                    "itemId": "rs_68c187d87fb481929fc9d6593d88c3dd05ca09a4773fcd25",
-                    "reasoningEncryptedContent": null,
-                  },
-                },
-                "type": "reasoning-start",
-              },
-              {
-                "id": "rs_68c187d87fb481929fc9d6593d88c3dd05ca09a4773fcd25:0",
-                "providerMetadata": {
-                  "openai": {
-                    "itemId": "rs_68c187d87fb481929fc9d6593d88c3dd05ca09a4773fcd25",
-                    "reasoningEncryptedContent": null,
-                  },
-                },
-                "type": "reasoning-end",
-              },
-              {
-                "id": "msg_68c187e279048192be3775da689aa25105ca09a4773fcd25",
-                "providerMetadata": {
-                  "openai": {
-                    "itemId": "msg_68c187e279048192be3775da689aa25105ca09a4773fcd25",
-                  },
-                },
-                "type": "text-start",
-              },
-              {
-                "delta": "Here’s what’s notable in Berlin today (September 10, 2025), based on three quick web searches:
-
-            - Berlin Art Week 2025 kicks off today and runs through September 14. The city’s autumn art season opens with more than 100 venues, featuring exhibitions from Patti Smith, Mark Leckey, Katharina Grosse, Carrie Mae Weems, and more. ([wallpaper.com](https://www.wallpaper.com/art/exhibitions-shows/berlin-art-week-2025))
-
-            - The city is highlighting its 200-year Museum Island anniversary this year, with ongoing events and exhibitions around Berlin’s historic center. This is part of Berlin’s big year of cultural highlights. ([visitberlin.de](https://www.visitberlin.de/en/berlin-2025-the-main-events))
-
-            - 49h ICC: Open House is scheduled for September 11–14, offering guided tours and design talks at the former ICC Berlin. It’s one of the major architecture/design events associated with Berlin 2025. ([visitberlin.de](https://www.visitberlin.de/en/berlin-2025-the-main-events))
-
-            - Open Monument Day is coming up on September 13–14, when many",
-                "id": "msg_68c187e279048192be3775da689aa25105ca09a4773fcd25",
-                "type": "text-delta",
-              },
-              {
-                "id": "id-0",
-                "sourceType": "url",
-                "title": "What to see at Berlin Art Week 2025 | Wallpaper*",
-                "type": "source",
-                "url": "https://www.wallpaper.com/art/exhibitions-shows/berlin-art-week-2025",
-              },
-              {
-                "id": "id-1",
-                "sourceType": "url",
-                "title": "Berlin 2025 – the main events | visitBerlin.de",
-                "type": "source",
-                "url": "https://www.visitberlin.de/en/berlin-2025-the-main-events",
-              },
-              {
-                "id": "id-2",
-                "sourceType": "url",
-                "title": "Berlin 2025 – the main events | visitBerlin.de",
-                "type": "source",
-                "url": "https://www.visitberlin.de/en/berlin-2025-the-main-events",
-              },
-              {
-                "delta": " historic sites around Berlin open to the public with special programs. If you’re in town this weekend, it’s a good chance to explore landmarks that aren’t usually accessible.",
-                "id": "msg_68c187e279048192be3775da689aa25105ca09a4773fcd25",
-                "type": "text-delta",
-              },
-              {
-                "delta": " ([visitberlin.de](https://www.visitberlin.de/en/berlin-2025-the-main-events))
-
-            - If you’re a sports fan, Berlin will host NFL games",
-                "id": "msg_68c187e279048192be3775da689aa25105ca09a4773fcd25",
-                "type": "text-delta",
-              },
-              {
-                "id": "id-3",
-                "sourceType": "url",
-                "title": "Berlin 2025 – the main events | visitBerlin.de",
-                "type": "source",
-                "url": "https://www.visitberlin.de/en/berlin-2025-the-main-events",
-              },
-              {
-                "delta": " in November 2025 (three regular-season games in the Olympic Stadium, with the Indianapolis Colts among",
-                "id": "msg_68c187e279048192be3775da689aa25105ca09a4773fcd25",
-                "type": "text-delta",
-              },
-              {
-                "delta": " the teams). It’s part of Berlin’s ongoing slate of major events this year",
-                "id": "msg_68c187e279048192be3775da689aa25105ca09a4773fcd25",
-                "type": "text-delta",
-              },
-              {
-                "delta": ". ([visitberlin.de](https://www.visitberlin.de/en/berlin-2025-the-main-events))
-
-            - For some broader",
-                "id": "msg_68c187e279048192be3775da689aa25105ca09a4773fcd25",
-                "type": "text-delta",
-              },
-              {
-                "id": "id-4",
-                "sourceType": "url",
-                "title": "Berlin 2025 – the main events | visitBerlin.de",
-                "type": "source",
-                "url": "https://www.visitberlin.de/en/berlin-2025-the-main-events",
-              },
-              {
-                "delta": " context, Berlin has been discussing its role in postwar security arrangements for Ukraine, with",
-                "id": "msg_68c187e279048192be3775da689aa25105ca09a4773fcd25",
-                "type": "text-delta",
-              },
-              {
-                "delta": " German officials signaling readiness to increase support but delaying a formal deployment decision until broader conditions are",
-                "id": "msg_68c187e279048192be3775da689aa25105ca09a4773fcd25",
-                "type": "text-delta",
-              },
-              {
-                "delta": " clearer. This",
-                "id": "msg_68c187e279048192be3775da689aa25105ca09a4773fcd25",
-                "type": "text-delta",
-              },
-              {
-                "delta": " was reported for early September 2025. ([reuters.com](https://www.reuters.com/world/europe/berlin-postpones-decision-military-engagement-regarding-ukraine-2025-09-04/))",
-                "id": "msg_68c187e279048192be3775da689aa25105ca09a4773fcd25",
-                "type": "text-delta",
-              },
-              {
-                "id": "id-5",
-                "sourceType": "url",
-                "title": "Berlin holds off decision on participation in postwar Ukraine force | Reuters",
-                "type": "source",
-                "url": "https://www.reuters.com/world/europe/berlin-postpones-decision-military-engagement-regarding-ukraine-2025-09-04/",
-              },
-              {
-                "delta": "
-
-            Would you like me to pull live updates or focus on a specific topic (arts,",
-                "id": "msg_68c187e279048192be3775da689aa25105ca09a4773fcd25",
-                "type": "text-delta",
-              },
-              {
-                "delta": " politics, sports) from today?",
-                "id": "msg_68c187e279048192be3775da689aa25105ca09a4773fcd25",
-                "type": "text-delta",
-              },
-              {
-                "id": "msg_68c187e279048192be3775da689aa25105ca09a4773fcd25",
-                "type": "text-end",
-              },
-              {
-                "finishReason": "stop",
-                "providerMetadata": {
-                  "openai": {
-                    "responseId": "resp_68c187cc09508192aa225af9734e2ed905ca09a4773fcd25",
-                    "serviceTier": "default",
-                  },
-                },
-                "type": "finish",
-                "usage": {
-                  "cachedInputTokens": 34560,
-                  "inputTokens": 60093,
-                  "outputTokens": 4080,
-                  "reasoningTokens": 3648,
-                  "totalTokens": 64173,
-                },
-              },
-            ]
-          `);
-=======
         expect(await convertReadableStreamToArray(stream)).toMatchSnapshot();
->>>>>>> f0071177
       });
     });
 
