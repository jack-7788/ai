import {
  APICallError,
  LanguageModelV3,
  LanguageModelV3CallWarning,
  LanguageModelV3Content,
  LanguageModelV3FinishReason,
  LanguageModelV3ProviderDefinedTool,
  LanguageModelV3StreamPart,
  LanguageModelV3Usage,
  SharedV3ProviderMetadata,
} from '@ai-sdk/provider';
import {
  combineHeaders,
  createEventSourceResponseHandler,
  createJsonResponseHandler,
  generateId,
  InferSchema,
  parseProviderOptions,
  ParseResult,
  postJsonToApi,
} from '@ai-sdk/provider-utils';
import { OpenAIConfig } from '../openai-config';
import { openaiFailedResponseHandler } from '../openai-error';
import {
  codeInterpreterInputSchema,
  codeInterpreterOutputSchema,
} from '../tool/code-interpreter';
import { fileSearchOutputSchema } from '../tool/file-search';
import { imageGenerationOutputSchema } from '../tool/image-generation';
import { localShellInputSchema } from '../tool/local-shell';
import { webSearchOutputSchema } from '../tool/web-search';
import { convertToOpenAIResponsesInput } from './convert-to-openai-responses-input';
import { mapOpenAIResponseFinishReason } from './map-openai-responses-finish-reason';
import {
  OpenAIResponsesChunk,
  openaiResponsesChunkSchema,
  OpenAIResponsesIncludeOptions,
  OpenAIResponsesIncludeValue,
  OpenAIResponsesLogprobs,
  openaiResponsesResponseSchema,
  OpenAIResponsesWebSearchAction,
} from './openai-responses-api';
import {
  OpenAIResponsesModelId,
  openaiResponsesProviderOptionsSchema,
  TOP_LOGPROBS_MAX,
} from './openai-responses-options';
import { prepareResponsesTools } from './openai-responses-prepare-tools';

export class OpenAIResponsesLanguageModel implements LanguageModelV3 {
  readonly specificationVersion = 'v3';

  readonly modelId: OpenAIResponsesModelId;

  private readonly config: OpenAIConfig;

  constructor(modelId: OpenAIResponsesModelId, config: OpenAIConfig) {
    this.modelId = modelId;
    this.config = config;
  }

  readonly supportedUrls: Record<string, RegExp[]> = {
    'image/*': [/^https?:\/\/.*$/],
    'application/pdf': [/^https?:\/\/.*$/],
  };

  get provider(): string {
    return this.config.provider;
  }

  private async getArgs({
    maxOutputTokens,
    temperature,
    stopSequences,
    topP,
    topK,
    presencePenalty,
    frequencyPenalty,
    seed,
    prompt,
    providerOptions,
    tools,
    toolChoice,
    responseFormat,
  }: Parameters<LanguageModelV3['doGenerate']>[0]) {
    const warnings: LanguageModelV3CallWarning[] = [];
    const modelConfig = getResponsesModelConfig(this.modelId);

    if (topK != null) {
      warnings.push({ type: 'unsupported-setting', setting: 'topK' });
    }

    if (seed != null) {
      warnings.push({ type: 'unsupported-setting', setting: 'seed' });
    }

    if (presencePenalty != null) {
      warnings.push({
        type: 'unsupported-setting',
        setting: 'presencePenalty',
      });
    }

    if (frequencyPenalty != null) {
      warnings.push({
        type: 'unsupported-setting',
        setting: 'frequencyPenalty',
      });
    }

    if (stopSequences != null) {
      warnings.push({ type: 'unsupported-setting', setting: 'stopSequences' });
    }

    const openaiOptions = await parseProviderOptions({
      provider: 'openai',
      providerOptions,
      schema: openaiResponsesProviderOptionsSchema,
    });

    const { input, warnings: inputWarnings } =
      await convertToOpenAIResponsesInput({
        prompt,
        systemMessageMode: modelConfig.systemMessageMode,
        fileIdPrefixes: this.config.fileIdPrefixes,
        store: openaiOptions?.store ?? true,
        hasLocalShellTool: hasOpenAITool('openai.local_shell'),
      });

    warnings.push(...inputWarnings);

    const strictJsonSchema = openaiOptions?.strictJsonSchema ?? false;

    let include: OpenAIResponsesIncludeOptions = openaiOptions?.include;

    function addInclude(key: OpenAIResponsesIncludeValue) {
      if (include == null) {
        include = [key];
      } else if (!include.includes(key)) {
        include = [...include, key];
      }
    }

    function hasOpenAITool(id: string) {
      return (
        tools?.find(
          tool => tool.type === 'provider-defined' && tool.id === id,
        ) != null
      );
    }

    // when logprobs are requested, automatically include them:
    const topLogprobs =
      typeof openaiOptions?.logprobs === 'number'
        ? openaiOptions?.logprobs
        : openaiOptions?.logprobs === true
          ? TOP_LOGPROBS_MAX
          : undefined;

    if (topLogprobs) {
      addInclude('message.output_text.logprobs');
    }

    // when a web search tool is present, automatically include the sources:
    const webSearchToolName = (
      tools?.find(
        tool =>
          tool.type === 'provider-defined' &&
          (tool.id === 'openai.web_search' ||
            tool.id === 'openai.web_search_preview'),
      ) as LanguageModelV3ProviderDefinedTool | undefined
    )?.name;

    if (webSearchToolName) {
      addInclude('web_search_call.action.sources');
    }

    // when a code interpreter tool is present, automatically include the outputs:
    if (hasOpenAITool('openai.code_interpreter')) {
      addInclude('code_interpreter_call.outputs');
    }

    const store = openaiOptions?.store;

    // store defaults to true in the OpenAI responses API, so check for false exactly:
    if (store === false && modelConfig.isReasoningModel) {
      addInclude('reasoning.encrypted_content');
    }

    const baseArgs = {
      model: this.modelId,
      input,
      temperature,
      top_p: topP,
      max_output_tokens: maxOutputTokens,

      ...((responseFormat?.type === 'json' || openaiOptions?.textVerbosity) && {
        text: {
          ...(responseFormat?.type === 'json' && {
            format:
              responseFormat.schema != null
                ? {
                    type: 'json_schema',
                    strict: strictJsonSchema,
                    name: responseFormat.name ?? 'response',
                    description: responseFormat.description,
                    schema: responseFormat.schema,
                  }
                : { type: 'json_object' },
          }),
          ...(openaiOptions?.textVerbosity && {
            verbosity: openaiOptions.textVerbosity,
          }),
        },
      }),

      // provider options:
      max_tool_calls: openaiOptions?.maxToolCalls,
      metadata: openaiOptions?.metadata,
      parallel_tool_calls: openaiOptions?.parallelToolCalls,
      previous_response_id: openaiOptions?.previousResponseId,
      store,
      user: openaiOptions?.user,
      instructions: openaiOptions?.instructions,
      service_tier: openaiOptions?.serviceTier,
      include,
      prompt_cache_key: openaiOptions?.promptCacheKey,
      safety_identifier: openaiOptions?.safetyIdentifier,
      top_logprobs: topLogprobs,
      truncation: openaiOptions?.truncation,

      // model-specific settings:
      ...(modelConfig.isReasoningModel &&
        (openaiOptions?.reasoningEffort != null ||
          openaiOptions?.reasoningSummary != null) && {
          reasoning: {
            ...(openaiOptions?.reasoningEffort != null && {
              effort: openaiOptions.reasoningEffort,
            }),
            ...(openaiOptions?.reasoningSummary != null && {
              summary: openaiOptions.reasoningSummary,
            }),
          },
        }),
    };

    if (modelConfig.isReasoningModel) {
      // remove unsupported settings for reasoning models
      // see https://platform.openai.com/docs/guides/reasoning#limitations
      if (baseArgs.temperature != null) {
        baseArgs.temperature = undefined;
        warnings.push({
          type: 'unsupported-setting',
          setting: 'temperature',
          details: 'temperature is not supported for reasoning models',
        });
      }

      if (baseArgs.top_p != null) {
        baseArgs.top_p = undefined;
        warnings.push({
          type: 'unsupported-setting',
          setting: 'topP',
          details: 'topP is not supported for reasoning models',
        });
      }
    } else {
      if (openaiOptions?.reasoningEffort != null) {
        warnings.push({
          type: 'unsupported-setting',
          setting: 'reasoningEffort',
          details: 'reasoningEffort is not supported for non-reasoning models',
        });
      }

      if (openaiOptions?.reasoningSummary != null) {
        warnings.push({
          type: 'unsupported-setting',
          setting: 'reasoningSummary',
          details: 'reasoningSummary is not supported for non-reasoning models',
        });
      }
    }

    // Validate flex processing support
    if (
      openaiOptions?.serviceTier === 'flex' &&
      !modelConfig.supportsFlexProcessing
    ) {
      warnings.push({
        type: 'unsupported-setting',
        setting: 'serviceTier',
        details:
          'flex processing is only available for o3, o4-mini, and gpt-5 models',
      });
      // Remove from args if not supported
      delete (baseArgs as any).service_tier;
    }

    // Validate priority processing support
    if (
      openaiOptions?.serviceTier === 'priority' &&
      !modelConfig.supportsPriorityProcessing
    ) {
      warnings.push({
        type: 'unsupported-setting',
        setting: 'serviceTier',
        details:
          'priority processing is only available for supported models (gpt-4, gpt-5, gpt-5-mini, o3, o4-mini) and requires Enterprise access. gpt-5-nano is not supported',
      });
      // Remove from args if not supported
      delete (baseArgs as any).service_tier;
    }

    const {
      tools: openaiTools,
      toolChoice: openaiToolChoice,
      toolWarnings,
    } = await prepareResponsesTools({
      tools,
      toolChoice,
      strictJsonSchema,
    });

    return {
      webSearchToolName,
      args: {
        ...baseArgs,
        tools: openaiTools,
        tool_choice: openaiToolChoice,
      },
      warnings: [...warnings, ...toolWarnings],
      store,
    };
  }

  async doGenerate(
    options: Parameters<LanguageModelV3['doGenerate']>[0],
  ): Promise<Awaited<ReturnType<LanguageModelV3['doGenerate']>>> {
    const {
      args: body,
      warnings,
      webSearchToolName,
    } = await this.getArgs(options);
    const url = this.config.url({
      path: '/responses',
      modelId: this.modelId,
    });

    const {
      responseHeaders,
      value: response,
      rawValue: rawResponse,
    } = await postJsonToApi({
      url,
      headers: combineHeaders(this.config.headers(), options.headers),
      body,
      failedResponseHandler: openaiFailedResponseHandler,
      successfulResponseHandler: createJsonResponseHandler(
        openaiResponsesResponseSchema,
      ),
      abortSignal: options.abortSignal,
      fetch: this.config.fetch,
    });

    if (response.error) {
      throw new APICallError({
        message: response.error.message,
        url,
        requestBodyValues: body,
        statusCode: 400,
        responseHeaders,
        responseBody: rawResponse as string,
        isRetryable: false,
      });
    }

    const content: Array<LanguageModelV3Content> = [];
    const logprobs: Array<OpenAIResponsesLogprobs> = [];

    // flag that checks if there have been client-side tool calls (not executed by openai)
    let hasFunctionCall = false;

    // map response content to content array
    for (const part of response.output) {
      switch (part.type) {
        case 'reasoning': {
          // when there are no summary parts, we need to add an empty reasoning part:
          if (part.summary.length === 0) {
            part.summary.push({ type: 'summary_text', text: '' });
          }

          for (const summary of part.summary) {
            content.push({
              type: 'reasoning' as const,
              text: summary.text,
              providerMetadata: {
                openai: {
                  itemId: part.id,
                  reasoningEncryptedContent: part.encrypted_content ?? null,
                },
              },
            });
          }
          break;
        }

        case 'image_generation_call': {
          content.push({
            type: 'tool-call',
            toolCallId: part.id,
            toolName: 'image_generation',
            input: '{}',
            providerExecuted: true,
          });

          content.push({
            type: 'tool-result',
            toolCallId: part.id,
            toolName: 'image_generation',
            result: {
              result: part.result,
            } satisfies InferSchema<typeof imageGenerationOutputSchema>,
            providerExecuted: true,
          });

          break;
        }

        case 'local_shell_call': {
          content.push({
            type: 'tool-call',
            toolCallId: part.call_id,
            toolName: 'local_shell',
            input: JSON.stringify({
              action: part.action,
            } satisfies InferSchema<typeof localShellInputSchema>),
            providerMetadata: {
              openai: {
                itemId: part.id,
              },
            },
          });

          break;
        }

        case 'message': {
          for (const contentPart of part.content) {
            if (
              options.providerOptions?.openai?.logprobs &&
              contentPart.logprobs
            ) {
              logprobs.push(contentPart.logprobs);
            }

            content.push({
              type: 'text',
              text: contentPart.text,
              providerMetadata: {
                openai: {
                  itemId: part.id,
                },
              },
            });

            for (const annotation of contentPart.annotations) {
              if (annotation.type === 'url_citation') {
                content.push({
                  type: 'source',
                  sourceType: 'url',
                  id: this.config.generateId?.() ?? generateId(),
                  url: annotation.url,
                  title: annotation.title,
                });
              } else if (annotation.type === 'file_citation') {
                content.push({
                  type: 'source',
                  sourceType: 'document',
                  id: this.config.generateId?.() ?? generateId(),
                  mediaType: 'text/plain',
                  title: annotation.quote ?? annotation.filename ?? 'Document',
                  filename: annotation.filename ?? annotation.file_id,
                });
              }
            }
          }

          break;
        }

        case 'function_call': {
          hasFunctionCall = true;

          content.push({
            type: 'tool-call',
            toolCallId: part.call_id,
            toolName: part.name,
            input: part.arguments,
            providerMetadata: {
              openai: {
                itemId: part.id,
              },
            },
          });
          break;
        }

        case 'web_search_call': {
          content.push({
            type: 'tool-call',
            toolCallId: part.id,
            toolName: webSearchToolName ?? 'web_search',
            input: JSON.stringify({}),
            providerExecuted: true,
          });

          content.push({
            type: 'tool-result',
            toolCallId: part.id,
            toolName: webSearchToolName ?? 'web_search',
            result: mapWebSearchOutput(part.action),
            providerExecuted: true,
          });

          break;
        }

        case 'computer_call': {
          content.push({
            type: 'tool-call',
            toolCallId: part.id,
            toolName: 'computer_use',
            input: '',
            providerExecuted: true,
          });

          content.push({
            type: 'tool-result',
            toolCallId: part.id,
            toolName: 'computer_use',
            result: {
              type: 'computer_use_tool_result',
              status: part.status || 'completed',
            },
            providerExecuted: true,
          });
          break;
        }

        case 'file_search_call': {
          content.push({
            type: 'tool-call',
            toolCallId: part.id,
            toolName: 'file_search',
            input: '{}',
            providerExecuted: true,
          });

          content.push({
            type: 'tool-result',
            toolCallId: part.id,
            toolName: 'file_search',
            result: {
              queries: part.queries,
              results:
                part.results?.map(result => ({
                  attributes: result.attributes,
                  fileId: result.file_id,
                  filename: result.filename,
                  score: result.score,
                  text: result.text,
                })) ?? null,
            } satisfies InferSchema<typeof fileSearchOutputSchema>,
            providerExecuted: true,
          });
          break;
        }

        case 'code_interpreter_call': {
          content.push({
            type: 'tool-call',
            toolCallId: part.id,
            toolName: 'code_interpreter',
            input: JSON.stringify({
              code: part.code,
              containerId: part.container_id,
            } satisfies InferSchema<typeof codeInterpreterInputSchema>),
            providerExecuted: true,
          });

          content.push({
            type: 'tool-result',
            toolCallId: part.id,
            toolName: 'code_interpreter',
            result: {
              outputs: part.outputs,
            } satisfies InferSchema<typeof codeInterpreterOutputSchema>,
            providerExecuted: true,
          });
          break;
        }
      }
    }

    const providerMetadata: SharedV3ProviderMetadata = {
      openai: { responseId: response.id },
    };

    if (logprobs.length > 0) {
      providerMetadata.openai.logprobs = logprobs;
    }

    if (typeof response.service_tier === 'string') {
      providerMetadata.openai.serviceTier = response.service_tier;
    }

    return {
      content,
      finishReason: mapOpenAIResponseFinishReason({
        finishReason: response.incomplete_details?.reason,
        hasFunctionCall,
      }),
      usage: {
        inputTokens: response.usage.input_tokens,
        outputTokens: response.usage.output_tokens,
        totalTokens: response.usage.input_tokens + response.usage.output_tokens,
        reasoningTokens:
          response.usage.output_tokens_details?.reasoning_tokens ?? undefined,
        cachedInputTokens:
          response.usage.input_tokens_details?.cached_tokens ?? undefined,
      },
      request: { body },
      response: {
        id: response.id,
        timestamp: new Date(response.created_at * 1000),
        modelId: response.model,
        headers: responseHeaders,
        body: rawResponse,
      },
      providerMetadata,
      warnings,
    };
  }

  async doStream(
    options: Parameters<LanguageModelV3['doStream']>[0],
  ): Promise<Awaited<ReturnType<LanguageModelV3['doStream']>>> {
    const {
      args: body,
      warnings,
      webSearchToolName,
      store,
    } = await this.getArgs(options);

    const { responseHeaders, value: response } = await postJsonToApi({
      url: this.config.url({
        path: '/responses',
        modelId: this.modelId,
      }),
      headers: combineHeaders(this.config.headers(), options.headers),
      body: {
        ...body,
        stream: true,
      },
      failedResponseHandler: openaiFailedResponseHandler,
      successfulResponseHandler: createEventSourceResponseHandler(
        openaiResponsesChunkSchema,
      ),
      abortSignal: options.abortSignal,
      fetch: this.config.fetch,
    });

    const self = this;

    let finishReason: LanguageModelV3FinishReason = 'unknown';
    const usage: LanguageModelV3Usage = {
      inputTokens: undefined,
      outputTokens: undefined,
      totalTokens: undefined,
    };
    const logprobs: Array<OpenAIResponsesLogprobs> = [];
    let responseId: string | null = null;
    const ongoingToolCalls: Record<
      number,
      | {
          toolName: string;
          toolCallId: string;
          codeInterpreter?: {
            containerId: string;
          };
        }
      | undefined
    > = {};

    // flag that checks if there have been client-side tool calls (not executed by openai)
    let hasFunctionCall = false;

    const activeReasoning: Record<
      string,
      {
        encryptedContent?: string | null;
        // summary index as string to reasoning part state:
        summaryParts: Record<string, 'active' | 'can-conclude' | 'concluded'>;
      }
    > = {};

    let serviceTier: string | undefined;

    return {
      stream: response.pipeThrough(
        new TransformStream<
          ParseResult<OpenAIResponsesChunk>,
          LanguageModelV3StreamPart
        >({
          start(controller) {
            controller.enqueue({ type: 'stream-start', warnings });
          },

          transform(chunk, controller) {
            if (options.includeRawChunks) {
              controller.enqueue({ type: 'raw', rawValue: chunk.rawValue });
            }

            // handle failed chunk parsing / validation:
            if (!chunk.success) {
              finishReason = 'error';
              controller.enqueue({ type: 'error', error: chunk.error });
              return;
            }

            const value = chunk.value;

            if (isResponseOutputItemAddedChunk(value)) {
              if (value.item.type === 'function_call') {
                ongoingToolCalls[value.output_index] = {
                  toolName: value.item.name,
                  toolCallId: value.item.call_id,
                };

                controller.enqueue({
                  type: 'tool-input-start',
                  id: value.item.call_id,
                  toolName: value.item.name,
                });
              } else if (value.item.type === 'web_search_call') {
                ongoingToolCalls[value.output_index] = {
                  toolName: webSearchToolName ?? 'web_search',
                  toolCallId: value.item.id,
                };

                controller.enqueue({
                  type: 'tool-input-start',
                  id: value.item.id,
                  toolName: webSearchToolName ?? 'web_search',
                  providerExecuted: true,
                });

                controller.enqueue({
                  type: 'tool-input-end',
                  id: value.item.id,
                });

                controller.enqueue({
                  type: 'tool-call',
                  toolCallId: value.item.id,
                  toolName: 'web_search',
                  input: JSON.stringify({}),
                  providerExecuted: true,
                });
              } else if (value.item.type === 'computer_call') {
                ongoingToolCalls[value.output_index] = {
                  toolName: 'computer_use',
                  toolCallId: value.item.id,
                };

                controller.enqueue({
                  type: 'tool-input-start',
                  id: value.item.id,
                  toolName: 'computer_use',
                  providerExecuted: true,
                });
              } else if (value.item.type === 'code_interpreter_call') {
                ongoingToolCalls[value.output_index] = {
                  toolName: 'code_interpreter',
                  toolCallId: value.item.id,
                  codeInterpreter: {
                    containerId: value.item.container_id,
                  },
                };

                controller.enqueue({
                  type: 'tool-input-start',
                  id: value.item.id,
                  toolName: 'code_interpreter',
                  providerExecuted: true,
                });

                controller.enqueue({
                  type: 'tool-input-delta',
                  id: value.item.id,
                  delta: `{"containerId":"${value.item.container_id}","code":"`,
                });
              } else if (value.item.type === 'file_search_call') {
                controller.enqueue({
                  type: 'tool-call',
                  toolCallId: value.item.id,
                  toolName: 'file_search',
                  input: '{}',
                  providerExecuted: true,
                });
              } else if (value.item.type === 'image_generation_call') {
                controller.enqueue({
                  type: 'tool-call',
                  toolCallId: value.item.id,
                  toolName: 'image_generation',
                  input: '{}',
                  providerExecuted: true,
                });
              } else if (value.item.type === 'message') {
                controller.enqueue({
                  type: 'text-start',
                  id: value.item.id,
                  providerMetadata: {
                    openai: {
                      itemId: value.item.id,
                    },
                  },
                });
              } else if (
                isResponseOutputItemAddedChunk(value) &&
                value.item.type === 'reasoning'
              ) {
                activeReasoning[value.item.id] = {
                  encryptedContent: value.item.encrypted_content,
                  summaryParts: { 0: 'active' },
                };

                controller.enqueue({
                  type: 'reasoning-start',
                  id: `${value.item.id}:0`,
                  providerMetadata: {
                    openai: {
                      itemId: value.item.id,
                      reasoningEncryptedContent:
                        value.item.encrypted_content ?? null,
                    },
                  },
                });
              }
            } else if (isResponseOutputItemDoneChunk(value)) {
              if (value.item.type === 'function_call') {
                ongoingToolCalls[value.output_index] = undefined;
                hasFunctionCall = true;

                controller.enqueue({
                  type: 'tool-input-end',
                  id: value.item.call_id,
                });

                controller.enqueue({
                  type: 'tool-call',
                  toolCallId: value.item.call_id,
                  toolName: value.item.name,
                  input: value.item.arguments,
                  providerMetadata: {
                    openai: {
                      itemId: value.item.id,
                    },
                  },
                });
              } else if (value.item.type === 'web_search_call') {
                ongoingToolCalls[value.output_index] = undefined;

                controller.enqueue({
<<<<<<< HEAD
                  type: 'tool-input-end',
                  id: value.item.id,
                });

                let result:
                  | {
                      input: {
                        action: { type: 'search'; query: string | undefined };
                      };
                      output: {
                        status: string;
                        sources?: Array<Record<string, unknown>>;
                      };
                    }
                  | {
                      input: {
                        action: { type: 'open_page'; url: string };
                      };
                      output: { status: string };
                    }
                  | {
                      input: {
                        action: { type: 'find'; url: string; pattern: string };
                      };
                      output: { status: string };
                    }
                  | {
                      input: { action: undefined };
                      output: { status: string };
                    };

                if (value.item.action?.type === 'search') {
                  result = {
                    input: {
                      action: {
                        type: 'search',
                        query: value.item.action.query ?? undefined,
                      },
                    },
                    output: {
                      status: value.item.status,
                      sources: value.item.action.sources ?? undefined,
                    },
                  };
                } else if (value.item.action?.type === 'open_page') {
                  result = {
                    input: {
                      action: { type: 'open_page', url: value.item.action.url },
                    },
                    output: { status: value.item.status },
                  };
                } else if (value.item.action?.type === 'find') {
                  result = {
                    input: {
                      action: {
                        type: 'find',
                        url: value.item.action.url,
                        pattern: value.item.action.pattern,
                      },
                    },
                    output: { status: value.item.status },
                  };
                } else {
                  result = {
                    input: { action: undefined },
                    output: { status: value.item.status },
                  };
                }

                controller.enqueue({
                  type: 'tool-call',
                  toolCallId: value.item.id,
                  toolName: 'web_search',
                  input: JSON.stringify(result.input),
                  providerExecuted: true,
                });

                controller.enqueue({
                  type: 'tool-result',
                  toolCallId: value.item.id,
                  toolName: 'web_search',
                  result: result.output,
=======
                  type: 'tool-result',
                  toolCallId: value.item.id,
                  toolName: 'web_search',
                  result: mapWebSearchOutput(value.item.action),
>>>>>>> f0071177
                  providerExecuted: true,
                });
              } else if (value.item.type === 'computer_call') {
                ongoingToolCalls[value.output_index] = undefined;

                controller.enqueue({
                  type: 'tool-input-end',
                  id: value.item.id,
                });

                controller.enqueue({
                  type: 'tool-call',
                  toolCallId: value.item.id,
                  toolName: 'computer_use',
                  input: '',
                  providerExecuted: true,
                });

                controller.enqueue({
                  type: 'tool-result',
                  toolCallId: value.item.id,
                  toolName: 'computer_use',
                  result: {
                    type: 'computer_use_tool_result',
                    status: value.item.status || 'completed',
                  },
                  providerExecuted: true,
                });
              } else if (value.item.type === 'file_search_call') {
                ongoingToolCalls[value.output_index] = undefined;

                controller.enqueue({
                  type: 'tool-result',
                  toolCallId: value.item.id,
                  toolName: 'file_search',
                  result: {
                    queries: value.item.queries,
                    results:
                      value.item.results?.map(result => ({
                        attributes: result.attributes,
                        fileId: result.file_id,
                        filename: result.filename,
                        score: result.score,
                        text: result.text,
                      })) ?? null,
                  } satisfies InferSchema<typeof fileSearchOutputSchema>,
                  providerExecuted: true,
                });
              } else if (value.item.type === 'code_interpreter_call') {
                ongoingToolCalls[value.output_index] = undefined;

                controller.enqueue({
                  type: 'tool-result',
                  toolCallId: value.item.id,
                  toolName: 'code_interpreter',
                  result: {
                    outputs: value.item.outputs,
                  } satisfies InferSchema<typeof codeInterpreterOutputSchema>,
                  providerExecuted: true,
                });
              } else if (value.item.type === 'image_generation_call') {
                controller.enqueue({
                  type: 'tool-result',
                  toolCallId: value.item.id,
                  toolName: 'image_generation',
                  result: {
                    result: value.item.result,
                  } satisfies InferSchema<typeof imageGenerationOutputSchema>,
                  providerExecuted: true,
                });
              } else if (value.item.type === 'local_shell_call') {
                ongoingToolCalls[value.output_index] = undefined;

                controller.enqueue({
                  type: 'tool-call',
                  toolCallId: value.item.call_id,
                  toolName: 'local_shell',
                  input: JSON.stringify({
                    action: {
                      type: 'exec',
                      command: value.item.action.command,
                      timeoutMs: value.item.action.timeout_ms,
                      user: value.item.action.user,
                      workingDirectory: value.item.action.working_directory,
                      env: value.item.action.env,
                    },
                  } satisfies InferSchema<typeof localShellInputSchema>),
                  providerMetadata: {
                    openai: { itemId: value.item.id },
                  },
                });
              } else if (value.item.type === 'message') {
                controller.enqueue({
                  type: 'text-end',
                  id: value.item.id,
                });
              } else if (value.item.type === 'reasoning') {
                const activeReasoningPart = activeReasoning[value.item.id];

                // get all active or can-conclude summary parts' ids
                // to conclude ongoing reasoning parts:
                const summaryPartIndices = Object.entries(
                  activeReasoningPart.summaryParts,
                )
                  .filter(
                    ([_, status]) =>
                      status === 'active' || status === 'can-conclude',
                  )
                  .map(([summaryIndex]) => summaryIndex);

                for (const summaryIndex of summaryPartIndices) {
                  controller.enqueue({
                    type: 'reasoning-end',
                    id: `${value.item.id}:${summaryIndex}`,
                    providerMetadata: {
                      openai: {
                        itemId: value.item.id,
                        reasoningEncryptedContent:
                          value.item.encrypted_content ?? null,
                      },
                    },
                  });
                }

                delete activeReasoning[value.item.id];
              }
            } else if (isResponseFunctionCallArgumentsDeltaChunk(value)) {
              const toolCall = ongoingToolCalls[value.output_index];

              if (toolCall != null) {
                controller.enqueue({
                  type: 'tool-input-delta',
                  id: toolCall.toolCallId,
                  delta: value.delta,
                });
              }
            } else if (isResponseImageGenerationCallPartialImageChunk(value)) {
              controller.enqueue({
                type: 'tool-result',
                toolCallId: value.item_id,
                toolName: 'image_generation',
                result: {
                  result: value.partial_image_b64,
                } satisfies InferSchema<typeof imageGenerationOutputSchema>,
                providerExecuted: true,
                preliminary: true,
              });
            } else if (isResponseCodeInterpreterCallCodeDeltaChunk(value)) {
              const toolCall = ongoingToolCalls[value.output_index];

              if (toolCall != null) {
                controller.enqueue({
                  type: 'tool-input-delta',
                  id: toolCall.toolCallId,
                  // The delta is code, which is embedding in a JSON string.
                  // To escape it, we use JSON.stringify and slice to remove the outer quotes.
                  delta: JSON.stringify(value.delta).slice(1, -1),
                });
              }
            } else if (isResponseCodeInterpreterCallCodeDoneChunk(value)) {
              const toolCall = ongoingToolCalls[value.output_index];

              if (toolCall != null) {
                controller.enqueue({
                  type: 'tool-input-delta',
                  id: toolCall.toolCallId,
                  delta: '"}',
                });

                controller.enqueue({
                  type: 'tool-input-end',
                  id: toolCall.toolCallId,
                });

                // immediately send the tool call after the input end:
                controller.enqueue({
                  type: 'tool-call',
                  toolCallId: toolCall.toolCallId,
                  toolName: 'code_interpreter',
                  input: JSON.stringify({
                    code: value.code,
                    containerId: toolCall.codeInterpreter!.containerId,
                  } satisfies InferSchema<typeof codeInterpreterInputSchema>),
                  providerExecuted: true,
                });
              }
            } else if (isResponseCreatedChunk(value)) {
              responseId = value.response.id;
              controller.enqueue({
                type: 'response-metadata',
                id: value.response.id,
                timestamp: new Date(value.response.created_at * 1000),
                modelId: value.response.model,
              });
            } else if (isTextDeltaChunk(value)) {
              controller.enqueue({
                type: 'text-delta',
                id: value.item_id,
                delta: value.delta,
              });

              if (options.providerOptions?.openai?.logprobs && value.logprobs) {
                logprobs.push(value.logprobs);
              }
            } else if (value.type === 'response.reasoning_summary_part.added') {
              // the first reasoning start is pushed in isResponseOutputItemAddedReasoningChunk
              if (value.summary_index > 0) {
                const activeReasoningPart = activeReasoning[value.item_id]!;

                activeReasoningPart.summaryParts[value.summary_index] =
                  'active';

                // since there is a new active summary part, we can conclude all can-conclude summary parts
                for (const summaryIndex of Object.keys(
                  activeReasoningPart.summaryParts,
                )) {
                  if (
                    activeReasoningPart.summaryParts[summaryIndex] ===
                    'can-conclude'
                  ) {
                    controller.enqueue({
                      type: 'reasoning-end',
                      id: `${value.item_id}:${summaryIndex}`,
                      providerMetadata: { openai: { itemId: value.item_id } },
                    });
                    activeReasoningPart.summaryParts[summaryIndex] =
                      'concluded';
                  }
                }

                controller.enqueue({
                  type: 'reasoning-start',
                  id: `${value.item_id}:${value.summary_index}`,
                  providerMetadata: {
                    openai: {
                      itemId: value.item_id,
                      reasoningEncryptedContent:
                        activeReasoning[value.item_id]?.encryptedContent ??
                        null,
                    },
                  },
                });
              }
            } else if (value.type === 'response.reasoning_summary_text.delta') {
              controller.enqueue({
                type: 'reasoning-delta',
                id: `${value.item_id}:${value.summary_index}`,
                delta: value.delta,
                providerMetadata: {
                  openai: {
                    itemId: value.item_id,
                  },
                },
              });
            } else if (value.type === 'response.reasoning_summary_part.done') {
              // when OpenAI stores the message data, we can immediately conclude the reasoning part
              // since we do not need to send the encrypted content.
              if (store) {
                controller.enqueue({
                  type: 'reasoning-end',
                  id: `${value.item_id}:${value.summary_index}`,
                  providerMetadata: {
                    openai: { itemId: value.item_id },
                  },
                });

                // mark the summary part as concluded
                activeReasoning[value.item_id]!.summaryParts[
                  value.summary_index
                ] = 'concluded';
              } else {
                // mark the summary part as can-conclude only
                // because we need to have a final summary part with the encrypted content
                activeReasoning[value.item_id]!.summaryParts[
                  value.summary_index
                ] = 'can-conclude';
              }
            } else if (isResponseFinishedChunk(value)) {
              finishReason = mapOpenAIResponseFinishReason({
                finishReason: value.response.incomplete_details?.reason,
                hasFunctionCall,
              });
              usage.inputTokens = value.response.usage.input_tokens;
              usage.outputTokens = value.response.usage.output_tokens;
              usage.totalTokens =
                value.response.usage.input_tokens +
                value.response.usage.output_tokens;
              usage.reasoningTokens =
                value.response.usage.output_tokens_details?.reasoning_tokens ??
                undefined;
              usage.cachedInputTokens =
                value.response.usage.input_tokens_details?.cached_tokens ??
                undefined;
              if (typeof value.response.service_tier === 'string') {
                serviceTier = value.response.service_tier;
              }
            } else if (isResponseAnnotationAddedChunk(value)) {
              if (value.annotation.type === 'url_citation') {
                controller.enqueue({
                  type: 'source',
                  sourceType: 'url',
                  id: self.config.generateId?.() ?? generateId(),
                  url: value.annotation.url,
                  title: value.annotation.title,
                });
              } else if (value.annotation.type === 'file_citation') {
                controller.enqueue({
                  type: 'source',
                  sourceType: 'document',
                  id: self.config.generateId?.() ?? generateId(),
                  mediaType: 'text/plain',
                  title:
                    value.annotation.quote ??
                    value.annotation.filename ??
                    'Document',
                  filename:
                    value.annotation.filename ?? value.annotation.file_id,
                });
              }
            } else if (isErrorChunk(value)) {
              controller.enqueue({ type: 'error', error: value });
            }
          },

          flush(controller) {
            const providerMetadata: SharedV3ProviderMetadata = {
              openai: {
                responseId,
              },
            };

            if (logprobs.length > 0) {
              providerMetadata.openai.logprobs = logprobs;
            }

            if (serviceTier !== undefined) {
              providerMetadata.openai.serviceTier = serviceTier;
            }

            controller.enqueue({
              type: 'finish',
              finishReason,
              usage,
              providerMetadata,
            });
          },
        }),
      ),
      request: { body },
      response: { headers: responseHeaders },
    };
  }
}

function isTextDeltaChunk(
  chunk: OpenAIResponsesChunk,
): chunk is OpenAIResponsesChunk & { type: 'response.output_text.delta' } {
  return chunk.type === 'response.output_text.delta';
}

function isResponseOutputItemDoneChunk(
  chunk: OpenAIResponsesChunk,
): chunk is OpenAIResponsesChunk & { type: 'response.output_item.done' } {
  return chunk.type === 'response.output_item.done';
}

function isResponseFinishedChunk(
  chunk: OpenAIResponsesChunk,
): chunk is OpenAIResponsesChunk & {
  type: 'response.completed' | 'response.incomplete';
} {
  return (
    chunk.type === 'response.completed' || chunk.type === 'response.incomplete'
  );
}

function isResponseCreatedChunk(
  chunk: OpenAIResponsesChunk,
): chunk is OpenAIResponsesChunk & { type: 'response.created' } {
  return chunk.type === 'response.created';
}

function isResponseFunctionCallArgumentsDeltaChunk(
  chunk: OpenAIResponsesChunk,
): chunk is OpenAIResponsesChunk & {
  type: 'response.function_call_arguments.delta';
} {
  return chunk.type === 'response.function_call_arguments.delta';
}
function isResponseImageGenerationCallPartialImageChunk(
  chunk: OpenAIResponsesChunk,
): chunk is OpenAIResponsesChunk & {
  type: 'response.image_generation_call.partial_image';
} {
  return chunk.type === 'response.image_generation_call.partial_image';
}

function isResponseCodeInterpreterCallCodeDeltaChunk(
  chunk: OpenAIResponsesChunk,
): chunk is OpenAIResponsesChunk & {
  type: 'response.code_interpreter_call_code.delta';
} {
  return chunk.type === 'response.code_interpreter_call_code.delta';
}

function isResponseCodeInterpreterCallCodeDoneChunk(
  chunk: OpenAIResponsesChunk,
): chunk is OpenAIResponsesChunk & {
  type: 'response.code_interpreter_call_code.done';
} {
  return chunk.type === 'response.code_interpreter_call_code.done';
}

function isResponseOutputItemAddedChunk(
  chunk: OpenAIResponsesChunk,
): chunk is OpenAIResponsesChunk & { type: 'response.output_item.added' } {
  return chunk.type === 'response.output_item.added';
}

function isResponseAnnotationAddedChunk(
  chunk: OpenAIResponsesChunk,
): chunk is OpenAIResponsesChunk & {
  type: 'response.output_text.annotation.added';
} {
  return chunk.type === 'response.output_text.annotation.added';
}

function isErrorChunk(
  chunk: OpenAIResponsesChunk,
): chunk is OpenAIResponsesChunk & { type: 'error' } {
  return chunk.type === 'error';
}

type ResponsesModelConfig = {
  isReasoningModel: boolean;
  systemMessageMode: 'remove' | 'system' | 'developer';
  supportsFlexProcessing: boolean;
  supportsPriorityProcessing: boolean;
};

function getResponsesModelConfig(modelId: string): ResponsesModelConfig {
  const supportsFlexProcessing =
    modelId.startsWith('o3') ||
    modelId.startsWith('o4-mini') ||
    (modelId.startsWith('gpt-5') && !modelId.startsWith('gpt-5-chat'));
  const supportsPriorityProcessing =
    modelId.startsWith('gpt-4') ||
    modelId.startsWith('gpt-5-mini') ||
    (modelId.startsWith('gpt-5') &&
      !modelId.startsWith('gpt-5-nano') &&
      !modelId.startsWith('gpt-5-chat')) ||
    modelId.startsWith('o3') ||
    modelId.startsWith('o4-mini');
  const defaults = {
    systemMessageMode: 'system' as const,
    supportsFlexProcessing,
    supportsPriorityProcessing,
  };

  // gpt-5-chat models are non-reasoning
  if (modelId.startsWith('gpt-5-chat')) {
    return {
      ...defaults,
      isReasoningModel: false,
    };
  }

  // o series reasoning models:
  if (
    modelId.startsWith('o') ||
    modelId.startsWith('gpt-5') ||
    modelId.startsWith('codex-') ||
    modelId.startsWith('computer-use')
  ) {
    if (modelId.startsWith('o1-mini') || modelId.startsWith('o1-preview')) {
      return {
        ...defaults,
        isReasoningModel: true,
        systemMessageMode: 'remove',
      };
    }

    return {
      ...defaults,
      isReasoningModel: true,
      systemMessageMode: 'developer',
    };
  }

  // gpt models:
  return {
    ...defaults,
    isReasoningModel: false,
  };
}

function mapWebSearchOutput(
  action: OpenAIResponsesWebSearchAction,
): InferSchema<typeof webSearchOutputSchema> {
  switch (action.type) {
    case 'search':
      return { action: { type: 'search', query: action.query ?? undefined } };
    case 'open_page':
      return { action: { type: 'openPage', url: action.url } };
    case 'find':
      return {
        action: { type: 'find', url: action.url, pattern: action.pattern },
      };
  }
}<|MERGE_RESOLUTION|>--- conflicted
+++ resolved
@@ -873,95 +873,10 @@
                 ongoingToolCalls[value.output_index] = undefined;
 
                 controller.enqueue({
-<<<<<<< HEAD
-                  type: 'tool-input-end',
-                  id: value.item.id,
-                });
-
-                let result:
-                  | {
-                      input: {
-                        action: { type: 'search'; query: string | undefined };
-                      };
-                      output: {
-                        status: string;
-                        sources?: Array<Record<string, unknown>>;
-                      };
-                    }
-                  | {
-                      input: {
-                        action: { type: 'open_page'; url: string };
-                      };
-                      output: { status: string };
-                    }
-                  | {
-                      input: {
-                        action: { type: 'find'; url: string; pattern: string };
-                      };
-                      output: { status: string };
-                    }
-                  | {
-                      input: { action: undefined };
-                      output: { status: string };
-                    };
-
-                if (value.item.action?.type === 'search') {
-                  result = {
-                    input: {
-                      action: {
-                        type: 'search',
-                        query: value.item.action.query ?? undefined,
-                      },
-                    },
-                    output: {
-                      status: value.item.status,
-                      sources: value.item.action.sources ?? undefined,
-                    },
-                  };
-                } else if (value.item.action?.type === 'open_page') {
-                  result = {
-                    input: {
-                      action: { type: 'open_page', url: value.item.action.url },
-                    },
-                    output: { status: value.item.status },
-                  };
-                } else if (value.item.action?.type === 'find') {
-                  result = {
-                    input: {
-                      action: {
-                        type: 'find',
-                        url: value.item.action.url,
-                        pattern: value.item.action.pattern,
-                      },
-                    },
-                    output: { status: value.item.status },
-                  };
-                } else {
-                  result = {
-                    input: { action: undefined },
-                    output: { status: value.item.status },
-                  };
-                }
-
-                controller.enqueue({
-                  type: 'tool-call',
-                  toolCallId: value.item.id,
-                  toolName: 'web_search',
-                  input: JSON.stringify(result.input),
-                  providerExecuted: true,
-                });
-
-                controller.enqueue({
-                  type: 'tool-result',
-                  toolCallId: value.item.id,
-                  toolName: 'web_search',
-                  result: result.output,
-=======
                   type: 'tool-result',
                   toolCallId: value.item.id,
                   toolName: 'web_search',
                   result: mapWebSearchOutput(value.item.action),
->>>>>>> f0071177
                   providerExecuted: true,
                 });
               } else if (value.item.type === 'computer_call') {
